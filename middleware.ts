import { NextResponse } from "next/server";
import type { NextRequest } from "next/server";
<<<<<<< HEAD
import { verifyJwt } from "@/core/auth/jwt";
import type { JWTPayload } from "@/types/api";
=======
import jwt from "jsonwebtoken";
import logger from "@/lib/logger";

interface JwtPayload {
  userId: string;
  role: string;
  email: string;
  tenantId?: string;
}
>>>>>>> 87fb1ad0

// Security headers
const securityHeaders = {
  // Prevent XSS attacks
  "X-Content-Type-Options": "nosniff",
  "X-Frame-Options": "DENY",
  "X-XSS-Protection": "1; mode=block",

  // HTTPS enforcement
  "Strict-Transport-Security": "max-age=31536000; includeSubDomains",

  // Content Security Policy
  "Content-Security-Policy": [
    "default-src 'self'",
    "script-src 'self' 'unsafe-inline' 'unsafe-eval'", // Allow inline scripts for Next.js
    "style-src 'self' 'unsafe-inline'", // Allow inline styles
    "img-src 'self' data: https:",
    "font-src 'self' data:",
    "connect-src 'self'",
    "frame-ancestors 'none'",
  ].join("; "),

  // Referrer policy
  "Referrer-Policy": "strict-origin-when-cross-origin",

  // Permissions policy
  "Permissions-Policy": "camera=(), microphone=(), geolocation=()",
};

// Define protected routes and their required roles
const protectedRoutes = {
  "/dashboard": ["student", "coach", "admin"],
  "/lessons": ["student", "coach", "admin"],
  "/progress": ["student", "coach", "admin"],
  "/vocabulary": ["student", "coach", "admin"],
  "/coach": ["coach", "admin"],
  "/admin": ["admin"],
};

// Public routes that don't require authentication
const publicRoutes = [
  "/",
  "/login",
  "/register",
  "/forgot-password",
  "/api/auth/login",
  "/api/auth/register",
];

// Helper function to add security headers
function addSecurityHeaders(response: NextResponse): NextResponse {
  Object.entries(securityHeaders).forEach(([key, value]) => {
    response.headers.set(key, value);
  });
  return response;
}

export function middleware(request: NextRequest) {
  const { pathname } = request.nextUrl;

  // Check if the route is public
  if (publicRoutes.some((route) => pathname.startsWith(route))) {
    const response = NextResponse.next();
    return addSecurityHeaders(response);
  }

  // Check if the route is protected
  const protectedRoute = Object.keys(protectedRoutes).find((route) =>
    pathname.startsWith(route)
  );

  if (protectedRoute) {
    // Get token from cookies or Authorization header
    const token =
      request.cookies.get("auth_token")?.value ||
      request.headers.get("authorization")?.replace("Bearer ", "");

    if (!token) {
      // Redirect to login if no token
      return NextResponse.redirect(new URL("/login", request.url));
    }

    try {
      // Verify token
<<<<<<< HEAD
      const decoded = verifyJwt<JWTPayload>(token);
=======
      const decoded = jwt.verify(token, secret) as JwtPayload;

      if (!decoded.userId || !decoded.role || !decoded.email) {
        logger.error("Invalid token payload", undefined);
        return NextResponse.redirect(new URL("/login", request.url));
      }

>>>>>>> 87fb1ad0
      const userRole = decoded.role;
      const tenantId = decoded.tenantId;

      // Check if user has required role
      const requiredRoles =
        protectedRoutes[protectedRoute as keyof typeof protectedRoutes];
      if (!requiredRoles.includes(userRole)) {
        // Redirect to unauthorized page
        return NextResponse.redirect(new URL("/unauthorized", request.url));
      }

      // Add user info to headers for API routes
      const response = NextResponse.next();
      response.headers.set("x-user-id", decoded.userId);
      response.headers.set("x-user-role", userRole);
      response.headers.set("x-user-email", decoded.email);
      if (tenantId) {
        response.headers.set("x-tenant-id", tenantId);
      }

      return addSecurityHeaders(response);
    } catch (error) {
      // Invalid token, redirect to login
      logger.error("Token verification failed", undefined, error as Error);
      return NextResponse.redirect(new URL("/login", request.url));
    }
  }

  const response = NextResponse.next();
  return addSecurityHeaders(response);
}

export const config = {
  matcher: [
    /*
     * Match all request paths except for the ones starting with:
     * - api (API routes)
     * - _next/static (static files)
     * - _next/image (image optimization files)
     * - favicon.ico (favicon file)
     */
    "/((?!api|_next/static|_next/image|favicon.ico).*)",
  ],
};<|MERGE_RESOLUTION|>--- conflicted
+++ resolved
@@ -1,9 +1,7 @@
 import { NextResponse } from "next/server";
 import type { NextRequest } from "next/server";
-<<<<<<< HEAD
 import { verifyJwt } from "@/core/auth/jwt";
 import type { JWTPayload } from "@/types/api";
-=======
 import jwt from "jsonwebtoken";
 import logger from "@/lib/logger";
 
@@ -13,7 +11,6 @@
   email: string;
   tenantId?: string;
 }
->>>>>>> 87fb1ad0
 
 // Security headers
 const securityHeaders = {
@@ -98,17 +95,7 @@
 
     try {
       // Verify token
-<<<<<<< HEAD
       const decoded = verifyJwt<JWTPayload>(token);
-=======
-      const decoded = jwt.verify(token, secret) as JwtPayload;
-
-      if (!decoded.userId || !decoded.role || !decoded.email) {
-        logger.error("Invalid token payload", undefined);
-        return NextResponse.redirect(new URL("/login", request.url));
-      }
-
->>>>>>> 87fb1ad0
       const userRole = decoded.role;
       const tenantId = decoded.tenantId;
 
