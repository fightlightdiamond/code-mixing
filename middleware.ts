--- conflicted
+++ resolved
@@ -120,11 +120,8 @@
       return addSecurityHeaders(response);
     } catch (error) {
       // Invalid token, redirect to login
-<<<<<<< HEAD
       logger.error("Token verification failed:", error);
-=======
-      logger.error("Token verification failed", undefined, error as Error);
->>>>>>> 414183d4
+
       return NextResponse.redirect(new URL("/login", request.url));
     }
   }
