"use client";
import { logger } from '@/lib/logger';

import { useState, useEffect } from 'react';
import { getTokenStatus, refreshToken, TokenStatus } from '@/core/api/api';
import { useAuth } from '@/contexts/AuthContext';
import { logger } from '@/lib/logger';

export function TokenDebugPanel() {
  const [tokenStatus, setTokenStatus] = useState<TokenStatus | null>(null);
  const [isVisible, setIsVisible] = useState(false);
  const { isAuthenticated, user } = useAuth();

  const updateStatus = () => {
    const status = getTokenStatus();
    setTokenStatus(status);
  };

  useEffect(() => {
    if (process.env.NODE_ENV !== 'development') return;
    updateStatus();
    const interval = setInterval(updateStatus, 5000); // Update every 5 seconds
    return () => clearInterval(interval);
  }, []);

  // Only show in development
  if (process.env.NODE_ENV !== 'development') {
    return null;
  }

  const handleManualRefresh = async () => {
    try {
<<<<<<< HEAD
      logger.info('Manual token refresh triggered');
      const newToken = await refreshToken();
      if (newToken) {
        logger.info('Manual refresh successful');
        updateStatus();
      } else {
        logger.error('Manual refresh failed');
      }
    } catch (error) {
      logger.error('Manual refresh error', undefined, error instanceof Error ? error : undefined);
=======
      logger.info('🔄 Manual token refresh triggered');
      const newToken = await refreshToken();
      if (newToken) {
        logger.info('✅ Manual refresh successful');
        updateStatus();
      } else {
        logger.info('❌ Manual refresh failed');
      }
    } catch (error) {
      logger.error('❌ Manual refresh error:', error);
>>>>>>> 85573b47
    }
  };

  if (!isVisible) {
    return (
      <button
        onClick={() => setIsVisible(true)}
        style={{
          position: 'fixed',
          bottom: 10,
          right: 10,
          background: 'rgba(0,0,0,0.8)',
          color: 'white',
          border: 'none',
          padding: '8px 12px',
          borderRadius: '4px',
          fontSize: '12px',
          zIndex: 9999,
          fontFamily: 'monospace',
          cursor: 'pointer',
        }}
      >
        🔑 Token Debug
      </button>
    );
  }

  return (
    <div
      style={{
        position: 'fixed',
        bottom: 10,
        right: 10,
        background: 'rgba(0,0,0,0.9)',
        color: 'white',
        padding: '12px',
        borderRadius: '8px',
        fontSize: '11px',
        zIndex: 9999,
        fontFamily: 'monospace',
        minWidth: '300px',
        maxWidth: '400px',
      }}
    >
      <div style={{ display: 'flex', justifyContent: 'space-between', marginBottom: '8px' }}>
        <span>🔑 Token Debug Panel</span>
        <button
          onClick={() => setIsVisible(false)}
          style={{
            background: 'none',
            border: 'none',
            color: 'white',
            cursor: 'pointer',
            fontSize: '12px',
          }}
        >
          ✕
        </button>
      </div>
      
      <div style={{ marginBottom: '8px' }}>
        <strong>Auth Status:</strong>
        <div>Authenticated: {isAuthenticated ? '✅' : '❌'}</div>
        <div>User: {user?.email || 'None'}</div>
        <div>Role: {user?.role || 'None'}</div>
      </div>

      {tokenStatus && (
        <div style={{ marginBottom: '8px' }}>
          <strong>Token Status:</strong>
          <div>Access Token: {tokenStatus.hasAccessToken ? '✅' : '❌'} ({tokenStatus.accessTokenLength} chars)</div>
          <div>Refresh Token: {tokenStatus.hasRefreshToken ? '✅' : '❌'} ({tokenStatus.refreshTokenLength} chars)</div>
          <div>Expiring Soon: {tokenStatus.isExpiringSoon ? '⚠️ YES' : '✅ NO'}</div>
        </div>
      )}

      <div style={{ display: 'flex', gap: '8px', flexWrap: 'wrap' }}>
        <button
          onClick={updateStatus}
          style={{
            background: '#333',
            border: '1px solid #555',
            color: 'white',
            padding: '4px 8px',
            borderRadius: '4px',
            fontSize: '10px',
            cursor: 'pointer',
          }}
        >
          🔄 Refresh Status
        </button>
        
        <button
          onClick={handleManualRefresh}
          disabled={!tokenStatus?.hasRefreshToken}
          style={{
            background: tokenStatus?.hasRefreshToken ? '#0066cc' : '#666',
            border: '1px solid #555',
            color: 'white',
            padding: '4px 8px',
            borderRadius: '4px',
            fontSize: '10px',
            cursor: tokenStatus?.hasRefreshToken ? 'pointer' : 'not-allowed',
          }}
        >
          🔄 Manual Refresh
        </button>

        <button
          onClick={() => {
            localStorage.clear();
            window.location.reload();
          }}
          style={{
            background: '#cc0000',
            border: '1px solid #555',
            color: 'white',
            padding: '4px 8px',
            borderRadius: '4px',
            fontSize: '10px',
            cursor: 'pointer',
          }}
        >
          🗑️ Clear All
        </button>
      </div>

      <div style={{ marginTop: '8px', fontSize: '10px', opacity: 0.7 }}>
        Last updated: {new Date().toLocaleTimeString()}
      </div>
    </div>
  );
}<|MERGE_RESOLUTION|>--- conflicted
+++ resolved
@@ -30,7 +30,6 @@
 
   const handleManualRefresh = async () => {
     try {
-<<<<<<< HEAD
       logger.info('Manual token refresh triggered');
       const newToken = await refreshToken();
       if (newToken) {
@@ -41,18 +40,6 @@
       }
     } catch (error) {
       logger.error('Manual refresh error', undefined, error instanceof Error ? error : undefined);
-=======
-      logger.info('🔄 Manual token refresh triggered');
-      const newToken = await refreshToken();
-      if (newToken) {
-        logger.info('✅ Manual refresh successful');
-        updateStatus();
-      } else {
-        logger.info('❌ Manual refresh failed');
-      }
-    } catch (error) {
-      logger.error('❌ Manual refresh error:', error);
->>>>>>> 85573b47
     }
   };
 
