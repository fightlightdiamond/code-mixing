--- conflicted
+++ resolved
@@ -39,11 +39,7 @@
         logger.error('Manual refresh failed');
       }
     } catch (error) {
-<<<<<<< HEAD
       logger.error('❌ Manual refresh error:', undefined, error);
-=======
-      logger.error('Manual refresh error', undefined, error instanceof Error ? error : undefined);
->>>>>>> d48ddda0
     }
   };
 
