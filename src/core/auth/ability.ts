<<<<<<< HEAD
import { AbilityBuilder, type RawRuleOf } from '@casl/ability';
=======
import { AbilityBuilder, RawRuleOf } from '@casl/ability';
>>>>>>> 0c37ad0e
import { createPrismaAbility, PrismaAbility, PrismaQuery } from '@casl/prisma';

// Define the types for our application
export type Actions =
  | "manage"
  | "create"
  | "read"
  | "update"
  | "delete"
  | "publish"
  | "approve"
  | "assign"
  | "grade"
  | "remix"
  | "export";
export type Subjects =
  | "Tenant"
  | "User"
  | "Role"
  | "Course"
  | "Unit"
  | "Lesson"
  | "Story"
  | "StoryVersion"
  | "ClozeConfig"
  | "AudioAsset"
  | "Exercise"
  | "Question"
  | "Choice"
  | "Quiz"
  | "QuizResult"
  | "Tag"
  | "RemixJob"
  | "UserProgress"
  | "Approval"
  | "all";

export type AppAbility = PrismaAbility<[Actions, Subjects]>;

// Define proper types for rule conditions using CASL PrismaQuery
export type RuleConditions = PrismaQuery;

// Define proper rule interface
export interface AbilityRule {
  action: Actions | Actions[];
  subject: Subjects | Subjects[];
  conditions?: RuleConditions;
  inverted?: boolean;
  reason?: string;
}

// Role definitions from requirements
const roleDefinitions: Record<string, AbilityRule[]> = {
  super_admin: [{ action: "manage", subject: "all" }],
  admin: [{ action: "manage", subject: "all" }], // Add admin role with full permissions
  org_admin: [
    {
      action: "manage",
      subject: "User",
      conditions: { tenantId: "${ctx.tenantId}" },
    },
    {
      action: "manage",
      subject: "Role",
      conditions: { tenantScope: "tenant" },
    },
    {
      action: "manage",
      subject: "Course",
      conditions: { tenantId: "${ctx.tenantId}" },
    },
    {
      action: "manage",
      subject: "Unit",
      conditions: { tenantId: "${ctx.tenantId}" },
    },
    {
      action: "manage",
      subject: "Lesson",
      conditions: { tenantId: "${ctx.tenantId}" },
    },
    {
      action: "manage",
      subject: "Story",
      conditions: { tenantId: "${ctx.tenantId}" },
    },
    {
      action: "manage",
      subject: "StoryVersion",
      conditions: { tenantId: "${ctx.tenantId}" },
    },
    {
      action: "manage",
      subject: "Exercise",
      conditions: { tenantId: "${ctx.tenantId}" },
    },
    {
      action: "manage",
      subject: "AudioAsset",
      conditions: { tenantId: "${ctx.tenantId}" },
    },
    {
      action: "manage",
      subject: "Quiz",
      conditions: { tenantId: "${ctx.tenantId}" },
    },
    {
      action: "read",
      subject: "QuizResult",
      conditions: { tenantId: "${ctx.tenantId}" },
    },
    {
      action: "approve",
      subject: ["StoryVersion", "Lesson"],
      conditions: { tenantId: "${ctx.tenantId}" },
    },
    {
      action: "publish",
      subject: ["StoryVersion", "Lesson"],
      conditions: { tenantId: "${ctx.tenantId}", isApproved: true },
    },
  ],
  curriculum_lead: [
    {
      action: ["create", "read", "update"],
      subject: [
        "Course",
        "Unit",
        "Lesson",
        "Story",
        "StoryVersion",
        "Exercise",
      ],
      conditions: { tenantId: "${ctx.tenantId}" },
    },
    {
      action: "approve",
      subject: ["StoryVersion", "Lesson"],
      conditions: { tenantId: "${ctx.tenantId}" },
    },
    {
      action: "publish",
      subject: ["StoryVersion", "Lesson"],
      conditions: { tenantId: "${ctx.tenantId}", isApproved: true },
    },
    {
      action: "delete",
      subject: ["Story", "Exercise"],
      conditions: { tenantId: "${ctx.tenantId}", status: { in: ["draft"] } },
    },
    {
      action: "assign",
      subject: "Lesson",
      conditions: { tenantId: "${ctx.tenantId}" },
    },
  ],
  content_creator: [
    {
      action: ["create", "read", "update"],
      subject: ["Story", "StoryVersion", "ClozeConfig", "Exercise", "Question"],
      conditions: { tenantId: "${ctx.tenantId}", ownerId: "${ctx.userId}" },
    },
    {
      action: "read",
      subject: ["Course", "Unit", "Lesson"],
      conditions: { tenantId: "${ctx.tenantId}" },
    },
    {
      action: "remix",
      subject: "StoryVersion",
      conditions: { tenantId: "${ctx.tenantId}" },
    },
    {
      action: "delete",
      subject: ["StoryVersion", "Exercise"],
      conditions: {
        tenantId: "${ctx.tenantId}",
        ownerId: "${ctx.userId}",
        status: "draft",
      },
    },
  ],
  instructor: [
    {
      action: "read",
      subject: [
        "Course",
        "Unit",
        "Lesson",
        "Story",
        "StoryVersion",
        "Exercise",
        "AudioAsset",
        "Quiz",
      ],
      conditions: {
        tenantId: "${ctx.tenantId}",
        status: { in: ["published", "ready"] },
      },
    },
    {
      action: "assign",
      subject: "Lesson",
      conditions: { tenantId: "${ctx.tenantId}" },
    },
    {
      action: "grade",
      subject: "QuizResult",
      conditions: { tenantId: "${ctx.tenantId}" },
    },
    {
      action: "export",
      subject: "QuizResult",
      conditions: { tenantId: "${ctx.tenantId}" },
    },
  ],
  // Coach role: similar to instructor, focused on mentoring and grading
  coach: [
    {
      action: "read",
      subject: [
        "Course",
        "Unit",
        "Lesson",
        "Story",
        "StoryVersion",
        "Exercise",
        "AudioAsset",
        "Quiz",
      ],
      conditions: {
        tenantId: "${ctx.tenantId}",
        status: { in: ["published", "ready"] },
      },
    },
    {
      action: "assign",
      subject: "Lesson",
      conditions: { tenantId: "${ctx.tenantId}" },
    },
    {
      action: "grade",
      subject: "QuizResult",
      conditions: { tenantId: "${ctx.tenantId}" },
    },
    {
      action: "export",
      subject: "QuizResult",
      conditions: { tenantId: "${ctx.tenantId}" },
    },
  ],
  voice_artist: [
    {
      action: ["create", "read", "update"],
      subject: "AudioAsset",
      conditions: { tenantId: "${ctx.tenantId}", ownerId: "${ctx.userId}" },
    },
    {
      action: "read",
      subject: ["Lesson", "Story"],
      conditions: { tenantId: "${ctx.tenantId}" },
    },
  ],
  qa: [
    {
      action: "read",
      subject: ["Lesson", "StoryVersion", "Exercise", "AudioAsset"],
      conditions: { tenantId: "${ctx.tenantId}" },
    },
    {
      action: "update",
      subject: ["StoryVersion", "Exercise", "AudioAsset"],
      conditions: { tenantId: "${ctx.tenantId}", status: "in_review" },
    },
  ],
  student: [
    {
      action: "read",
      subject: [
        "Course",
        "Unit",
        "Lesson",
        "Story",
        "StoryVersion",
        "Exercise",
        "AudioAsset",
        "Quiz",
      ],
      conditions: { tenantId: "${ctx.tenantId}", status: "published" },
    },
    {
      action: ["create", "read", "update"],
      subject: "UserProgress",
      conditions: { tenantId: "${ctx.tenantId}", userId: "${ctx.userId}" },
    },
    {
      action: ["create", "read"],
      subject: "QuizResult",
      conditions: { tenantId: "${ctx.tenantId}", userId: "${ctx.userId}" },
    },
    {
      action: "remix",
      subject: "StoryVersion",
      conditions: { tenantId: "${ctx.tenantId}", isPublished: true },
    },
  ],
  guest: [
    {
      action: "read",
      subject: "Lesson",
      conditions: { status: "published", tenantId: "${publicTenantId}" },
    },
  ],
};

// Cache for built abilities to avoid rebuilding for same context
const abilityCache = new Map<string, { ability: AppAbility; timestamp: number }>();
const CACHE_TTL = 5 * 60 * 1000; // 5 minutes

// Helper to create cache key
function createCacheKey(ctx: { userId?: string; roles?: string[]; tenantId?: string } | undefined): string {
  if (!ctx) return 'no-ctx';
  return `${ctx.userId || 'no-user'}-${ctx.tenantId || 'no-tenant'}-${(ctx.roles || []).sort().join(',')}`;
}

// Helper to clean expired cache entries
function cleanExpiredCache() {
  const now = Date.now();
  for (const [key, entry] of abilityCache.entries()) {
    if (now - entry.timestamp > CACHE_TTL) {
      abilityCache.delete(key);
    }
  }
}

// Define proper context interface
export interface AbilityContext {
  userId?: string;
  roles?: string[];
  tenantId?: string;
}

<<<<<<< HEAD
// Define server rule type that matches CASL RawRuleOf
=======
// Define proper server rules interface
>>>>>>> 0c37ad0e
export type ServerRule = RawRuleOf<AppAbility>;

export function buildAbility(
  rulesFromServer: RawRuleOf<AppAbility>[] | undefined,
  ctx: AbilityContext | undefined
): AppAbility {
  // If rulesFromServer is provided, use them directly
  if (rulesFromServer) {
    return createPrismaAbility(rulesFromServer);
  }

  // Check cache first
  const cacheKey = createCacheKey(ctx);
  const cached = abilityCache.get(cacheKey);
  const now = Date.now();
  
  if (cached && (now - cached.timestamp) < CACHE_TTL) {
    return cached.ability;
  }

  // Clean expired entries periodically
  if (abilityCache.size > 100) {
    cleanExpiredCache();
  }

  // Fallback to role-based rules using AbilityBuilder
  const { can, cannot, build } = new AbilityBuilder<AppAbility>(createPrismaAbility);

  // Default deny all if no tenant (except SuperAdmin)
  const isSuper = ctx?.roles?.includes("super_admin");
  if (!ctx?.tenantId && !isSuper) {
    cannot("read", "all");
    return build();
  }

  // Apply role definitions
  if (ctx?.roles) {
    ctx.roles.forEach((role) => {
      const rules = roleDefinitions[role];
      if (rules) {
        rules.forEach((rule) => {
          // Replace placeholders with actual context values
          let conditions = rule.conditions;
          if (conditions) {
            conditions = JSON.parse(
              JSON.stringify(conditions)
                .replace(/\$\{ctx\.userId\}/g, ctx.userId || "")
                .replace(/\$\{ctx\.tenantId\}/g, ctx.tenantId || "")
                .replace(/\$\{publicTenantId\}/g, "public")
            );
          }

          // Handle array of subjects
          const subjects = Array.isArray(rule.subject)
            ? rule.subject
            : [rule.subject];

          subjects.forEach((subject) => {
            if (Array.isArray(rule.action)) {
              can(rule.action, subject, conditions);
            } else {
              can(rule.action, subject, conditions);
            }
          });
        });
      }
    });
  }

  const ability = build();
  
  // Cache the built ability
  abilityCache.set(cacheKey, {
    ability,
    timestamp: now
  });
  
  return ability;
}<|MERGE_RESOLUTION|>--- conflicted
+++ resolved
@@ -1,8 +1,4 @@
-<<<<<<< HEAD
 import { AbilityBuilder, type RawRuleOf } from '@casl/ability';
-=======
-import { AbilityBuilder, RawRuleOf } from '@casl/ability';
->>>>>>> 0c37ad0e
 import { createPrismaAbility, PrismaAbility, PrismaQuery } from '@casl/prisma';
 
 // Define the types for our application
@@ -345,11 +341,8 @@
   tenantId?: string;
 }
 
-<<<<<<< HEAD
+
 // Define server rule type that matches CASL RawRuleOf
-=======
-// Define proper server rules interface
->>>>>>> 0c37ad0e
 export type ServerRule = RawRuleOf<AppAbility>;
 
 export function buildAbility(
