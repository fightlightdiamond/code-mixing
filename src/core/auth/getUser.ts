import { logger } from '@/lib/logger';
import { NextRequest } from "next/server";
import type { JWTPayload } from "@/types/api";
import { verifyJwt } from "@/core/auth/jwt";

export interface UserContext {
  sub: string;
  tenantId?: string;
  roles: string[];
}

export function getBearerToken(authHeader: string | null): string | null {
  if (!authHeader) return null;
  const match = authHeader.match(/^Bearer\s+(.+)$/i);
  return match ? match[1] : null;
}

/**
 * Extracts and verifies the JWT from the Authorization header or auth_token cookie.
 * Returns the user context needed for authorization checks or null if invalid.
 * Fails closed if JWT_SECRET is not configured.
 */
export async function getUserFromRequest(
  request: NextRequest
): Promise<UserContext | null> {
  try {
    // Try Authorization header first, then cookie fallback
    let token = getBearerToken(request.headers.get("authorization"));
    if (!token) {
      const cookieHeader = request.headers.get("cookie");
      if (cookieHeader) {
        const match = cookieHeader
          .split(/;\s*/)
          .find((c) => c.startsWith("auth_token="));
        if (match) token = decodeURIComponent(match.split("=")[1] || "");
      }
    }
    if (!token) return null;

<<<<<<< HEAD
    const secret = process.env.JWT_SECRET;
    if (!secret) {
      if (process.env.NODE_ENV !== "production") {
        logger.warn("getUserFromRequest: JWT_SECRET is not set; failing closed.");
      }
      return null;
    }

    const decoded = jwt.verify(token, secret, {
      algorithms: ["HS256"],
      ignoreExpiration: false,
    }) as JWTPayload;
=======
    const decoded = verifyJwt<JWTPayload>(token);
>>>>>>> 414183d4
    return {
      sub: decoded.userId,
      tenantId: decoded.tenantId,
      roles: [decoded.role],
    };
  } catch (err) {
    if (process.env.NODE_ENV !== "production") {
      logger.warn("getUserFromRequest: token verification failed:", err);
    }
    return null;
  }
}<|MERGE_RESOLUTION|>--- conflicted
+++ resolved
@@ -37,7 +37,6 @@
     }
     if (!token) return null;
 
-<<<<<<< HEAD
     const secret = process.env.JWT_SECRET;
     if (!secret) {
       if (process.env.NODE_ENV !== "production") {
@@ -50,9 +49,7 @@
       algorithms: ["HS256"],
       ignoreExpiration: false,
     }) as JWTPayload;
-=======
-    const decoded = verifyJwt<JWTPayload>(token);
->>>>>>> 414183d4
+
     return {
       sub: decoded.userId,
       tenantId: decoded.tenantId,
