--- conflicted
+++ resolved
@@ -215,24 +215,10 @@
     return url; // prefer relative path on client
   }
 
-<<<<<<< HEAD
+
   async request<T = unknown>(input: RequestInfo, init?: ApiRequestConfig): Promise<T> {
     try {
       let config: ApiRequestConfig & { url: string } = {
-=======
-  async request(input: RequestInfo, init?: RequestInit): Promise<string>;
-  async request<T>(input: RequestInfo, init?: RequestInit): Promise<T>;
-
-  async request<T>(input: RequestInfo, init?: RequestInit): Promise<T> {
-
-    try {
-      const headers = new Headers(init?.headers);
-      if (!headers.has("Content-Type") && !(init?.body instanceof FormData)) {
-        headers.set("Content-Type", "application/json");
-      }
-
-      let config: RequestInit & { url: string } = {
->>>>>>> e3612790
         ...init,
         url: this.resolveURL(input),
         headers,
@@ -261,7 +247,6 @@
             ? setTimeout(() => controller.abort(), timeout)
             : undefined;
 
-<<<<<<< HEAD
         try {
           let response = await fetch(url, { ...rest, signal: controller.signal });
 
@@ -299,43 +284,6 @@
           throw e;
         }
       }
-=======
-      const isJson = response.headers
-        .get("content-type")
-        ?.includes("application/json");
-
-      if (isJson) {
-        const body = await response.json().catch(() => undefined);
-
-        if (!response.ok) {
-          type ErrorBody = {
-            message?: string;
-            error?: string;
-            [k: string]: unknown;
-          };
-          const obj =
-            typeof body === "object" && body !== null
-              ? (body as ErrorBody)
-              : undefined;
-          const message = obj?.message || obj?.error || `HTTP ${response.status}`;
-          throw new ApiError(message, response.status, body, `HTTP_${response.status}`);
-        }
-
-        return body as T;
-      }
-
-      const text = await response.text();
-      if (!response.ok) {
-        throw new ApiError(
-          text || `HTTP ${response.status}`,
-          response.status,
-          text,
-          `HTTP_${response.status}`
-        );
-      }
-      return text as unknown as T;
-
->>>>>>> e3612790
     } catch (err) {
       let e = err as Error;
       for (const i of this.errorInterceptors) {
