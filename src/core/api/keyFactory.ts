// Enhanced query key factory with hierarchical structure
export const keyFactory = {
  // Root keys
  all: (entity: string) => [entity] as const,

  // List operations with normalized params
  list: (entity: string, params?: Record<string, unknown>) => {
    const normalizedParams = params ? normalizeParams(params) : undefined;
    return [entity, "list", normalizedParams] as const;
  },

  // Detail operations
  detail: (entity: string, id: string | number) => [entity, "detail", { id }] as const,

  // Search operations
  search: (entity: string, query: string, filters?: Record<string, unknown>) => {
    const normalizedFilters = filters ? normalizeParams(filters) : undefined;
    return [entity, "search", { query, filters: normalizedFilters }] as const;
  },

  // Infinite queries
  infinite: (entity: string, params?: Record<string, unknown>) => {
    const normalizedParams = params ? normalizeParams(params) : undefined;
    return [entity, "infinite", normalizedParams] as const;
  },

  // Related data
  related: (entity: string, id: string | number, relation: string, params?: Record<string, unknown>) => {
    const normalizedParams = params ? normalizeParams(params) : undefined;
    return [entity, "detail", { id }, "related", relation, normalizedParams] as const;
  },

  // Aggregations
  aggregation: (entity: string, type: string, params?: Record<string, unknown>) => {
    const normalizedParams = params ? normalizeParams(params) : undefined;
    return [entity, "aggregation", type, normalizedParams] as const;
  },
} as const;

// Normalize parameters for consistent cache keys
function normalizeParams<T extends Record<string, unknown>>(params: T): T {
  const normalized: Record<string, unknown> = {};

  // Sort keys for consistent ordering
  const sortedKeys = Object.keys(params).sort() as (keyof T)[];

  for (const key of sortedKeys) {
    const value = params[key as keyof T];

    // Skip undefined values
    if (value === undefined) continue;

    // Normalize arrays
    if (Array.isArray(value)) {
      normalized[key as string] = [...value].sort();
    }
    // Normalize objects
    else if (value && typeof value === 'object') {
<<<<<<< HEAD
      normalized[key] = normalizeParams(value as Record<string, unknown>);
=======
      normalized[key as string] = normalizeParams(value as Record<string, unknown>);
>>>>>>> 203b9ea4
    }
    // Keep primitives as-is
    else {
      normalized[key as string] = value;
    }
  }

  return normalized as T;
}

// Query key utilities
export const queryKeyUtils = {
  // Check if a key matches a pattern
  matches: (key: readonly unknown[], pattern: readonly unknown[]): boolean => {
    if (pattern.length > key.length) return false;

    return pattern.every((patternItem, index) => {
      const keyItem = key[index];

      if (patternItem === undefined) return true;
      if (typeof patternItem === 'object' && patternItem !== null) {
        return JSON.stringify(keyItem) === JSON.stringify(patternItem);
      }
      return keyItem === patternItem;
    });
  },

  // Extract entity from key
  getEntity: (key: readonly unknown[]): string | undefined => {
    return typeof key[0] === 'string' ? key[0] : undefined;
  },

  // Extract operation type from key
  getOperation: (key: readonly unknown[]): string | undefined => {
    return typeof key[1] === 'string' ? key[1] : undefined;
  },

  // Create invalidation patterns
  invalidationPatterns: {
    allEntity: (entity: string) => [entity],
    allLists: (entity: string) => [entity, "list"],
    allDetails: (entity: string) => [entity, "detail"],
    specificDetail: (entity: string, id: string | number) => [entity, "detail", { id }],
  },
};<|MERGE_RESOLUTION|>--- conflicted
+++ resolved
@@ -56,11 +56,7 @@
     }
     // Normalize objects
     else if (value && typeof value === 'object') {
-<<<<<<< HEAD
       normalized[key] = normalizeParams(value as Record<string, unknown>);
-=======
-      normalized[key as string] = normalizeParams(value as Record<string, unknown>);
->>>>>>> 203b9ea4
     }
     // Keep primitives as-is
     else {
