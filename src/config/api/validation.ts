/**
 * API Validation Configuration
 * Centralized validation rules and constraints
 */

import { VALID_STORY_TYPES, StoryType } from '../business/story-types';
import { LESSON_STATUSES, LESSON_DIFFICULTIES, LessonStatus, LessonDifficulty } from '../business/lesson-config';
import { VALID_USER_ROLES, UserRole } from '../business/user-roles';

export interface ValidationRule {
  required?: boolean;
  minLength?: number;
  maxLength?: number;
  min?: number;
  max?: number;
  pattern?: RegExp;
  enum?: readonly string[];
}

export interface ValidationRules {
  [key: string]: ValidationRule;
}

// Story Validation Rules
export const STORY_VALIDATION_RULES: ValidationRules = {
  title: {
    required: true,
    minLength: 1,
    maxLength: 255
  },
  content: {
    required: true,
    minLength: 10,
    maxLength: 50000
  },
  storyType: {
    required: false,
    enum: VALID_STORY_TYPES
  },
  difficulty: {
    required: false,
    enum: LESSON_DIFFICULTIES
  },
  estimatedMinutes: {
    required: false,
    min: 1,
    max: 300
  },
  chemRatio: {
    required: false,
    min: 0,
    max: 1
  }
};

// Lesson Validation Rules
export const LESSON_VALIDATION_RULES: ValidationRules = {
  title: {
    required: true,
    minLength: 1,
    maxLength: 255
  },
  description: {
    required: false,
    maxLength: 1000
  },
  difficulty: {
    required: false,
    enum: LESSON_DIFFICULTIES
  },
  status: {
    required: false,
    enum: LESSON_STATUSES
  },
  estimatedMinutes: {
    required: false,
    min: 1,
    max: 600
  },
  order: {
    required: false,
    min: 0
  }
};

// User Validation Rules
export const USER_VALIDATION_RULES: ValidationRules = {
  email: {
    required: true,
    pattern: /^[^\s@]+@[^\s@]+\.[^\s@]+$/,
    maxLength: 255
  },
  name: {
    required: true,
    minLength: 1,
    maxLength: 100
  },
  role: {
    required: false,
    enum: VALID_USER_ROLES
  }
};

// Validation Helper Functions
export function validateField(value: unknown, rule: ValidationRule): string[] {
  const errors: string[] = [];

<<<<<<< HEAD
  if (
    rule.required &&
    (value === undefined || value === null || (typeof value === 'string' && value === ''))
  ) {
=======
  if (rule.required && (value === undefined || value === null || (typeof value === 'string' && value === ''))) {
>>>>>>> f92610ea
    errors.push('This field is required');
    return errors;
  }

<<<<<<< HEAD
  if (
    value === undefined ||
    value === null ||
    (typeof value === 'string' && value === '')
  ) {
=======
  if (value === undefined || value === null || (typeof value === 'string' && value === '')) {
>>>>>>> f92610ea
    return errors; // Skip other validations if not required and empty
  }

  if (typeof value === 'string') {
    if (rule.minLength && value.length < rule.minLength) {
      errors.push(`Minimum length is ${rule.minLength} characters`);
    }
    if (rule.maxLength && value.length > rule.maxLength) {
      errors.push(`Maximum length is ${rule.maxLength} characters`);
    }
    if (rule.pattern && !rule.pattern.test(value)) {
      errors.push('Invalid format');
    }
  }

  if (typeof value === 'number') {
    if (rule.min !== undefined && value < rule.min) {
      errors.push(`Minimum value is ${rule.min}`);
    }
    if (rule.max !== undefined && value > rule.max) {
      errors.push(`Maximum value is ${rule.max}`);
    }
  }

<<<<<<< HEAD
  if (rule.enum && (typeof value !== 'string' || !rule.enum.includes(value))) {
    errors.push(`Must be one of: ${rule.enum.join(', ')}`);
=======
  if (rule.enum) {
    if (typeof value !== 'string' || !rule.enum.includes(value)) {
      errors.push(`Must be one of: ${rule.enum.join(', ')}`);
    }
>>>>>>> f92610ea
  }

  return errors;
}

<<<<<<< HEAD
export function validateObject(
  obj: Record<string, unknown>,
  rules: ValidationRules
): Record<string, string[]> {
=======
export function validateObject(obj: Record<string, unknown>, rules: ValidationRules): Record<string, string[]> {
>>>>>>> f92610ea
  const errors: Record<string, string[]> = {};

  for (const [field, rule] of Object.entries(rules)) {
    const fieldErrors = validateField(obj[field], rule);
    if (fieldErrors.length > 0) {
      errors[field] = fieldErrors;
    }
  }

  return errors;
}

export function hasValidationErrors(errors: Record<string, string[]>): boolean {
  return Object.keys(errors).length > 0;
}<|MERGE_RESOLUTION|>--- conflicted
+++ resolved
@@ -105,27 +105,19 @@
 export function validateField(value: unknown, rule: ValidationRule): string[] {
   const errors: string[] = [];
 
-<<<<<<< HEAD
   if (
     rule.required &&
     (value === undefined || value === null || (typeof value === 'string' && value === ''))
   ) {
-=======
-  if (rule.required && (value === undefined || value === null || (typeof value === 'string' && value === ''))) {
->>>>>>> f92610ea
     errors.push('This field is required');
     return errors;
   }
 
-<<<<<<< HEAD
   if (
     value === undefined ||
     value === null ||
     (typeof value === 'string' && value === '')
   ) {
-=======
-  if (value === undefined || value === null || (typeof value === 'string' && value === '')) {
->>>>>>> f92610ea
     return errors; // Skip other validations if not required and empty
   }
 
@@ -150,28 +142,18 @@
     }
   }
 
-<<<<<<< HEAD
   if (rule.enum && (typeof value !== 'string' || !rule.enum.includes(value))) {
     errors.push(`Must be one of: ${rule.enum.join(', ')}`);
-=======
-  if (rule.enum) {
-    if (typeof value !== 'string' || !rule.enum.includes(value)) {
-      errors.push(`Must be one of: ${rule.enum.join(', ')}`);
-    }
->>>>>>> f92610ea
   }
 
   return errors;
 }
 
-<<<<<<< HEAD
 export function validateObject(
   obj: Record<string, unknown>,
   rules: ValidationRules
 ): Record<string, string[]> {
-=======
-export function validateObject(obj: Record<string, unknown>, rules: ValidationRules): Record<string, string[]> {
->>>>>>> f92610ea
+
   const errors: Record<string, string[]> = {};
 
   for (const [field, rule] of Object.entries(rules)) {
