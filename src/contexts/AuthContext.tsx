--- conflicted
+++ resolved
@@ -96,14 +96,11 @@
     };
   }, [logout]);
 
-<<<<<<< HEAD
-=======
   // Check if user is logged in on mount
   useEffect(() => {
     void checkAuth();
   }, [checkAuth]);
 
->>>>>>> 1c4b9ce7
   const checkAuth = useCallback(async () => {
     logger.debug("AuthContext: checkAuth started");
     try {
