/**
 * Deployment configuration for the learning application
 */

import type { NextConfig } from "next";
import type { Configuration as WebpackConfig } from "webpack";

export interface DeploymentConfig {
  environment: "development" | "staging" | "production";
  apiBaseUrl: string;
  cdnUrl: string;
  features: {
    offlineMode: boolean;
    analytics: boolean;
    errorReporting: boolean;
    performanceMonitoring: boolean;
    accessibility: boolean;
  };
  performance: {
    enableServiceWorker: boolean;
    enableCodeSplitting: boolean;
    enableImageOptimization: boolean;
    enableBundleAnalysis: boolean;
  };
  security: {
    enableCSP: boolean;
    enableHSTS: boolean;
    enableCORS: boolean;
  };
}

const baseConfig: Omit<
  DeploymentConfig,
  "environment" | "apiBaseUrl" | "cdnUrl"
> = {
  features: {
    offlineMode: true,
    analytics: true,
    errorReporting: true,
    performanceMonitoring: true,
    accessibility: true,
  },
  performance: {
    enableServiceWorker: true,
    enableCodeSplitting: true,
    enableImageOptimization: true,
    enableBundleAnalysis: false,
  },
  security: {
    enableCSP: true,
    enableHSTS: true,
    enableCORS: true,
  },
};

export const deploymentConfigs: Record<string, DeploymentConfig> = {
  development: {
    ...baseConfig,
    environment: "development",
    apiBaseUrl: "http://localhost:3000",
    cdnUrl: "http://localhost:3000",
    features: {
      ...baseConfig.features,
      analytics: false,
      errorReporting: false,
    },
    performance: {
      ...baseConfig.performance,
      enableBundleAnalysis: true,
    },
    security: {
      ...baseConfig.security,
      enableCSP: false, // Disable for easier development
    },
  },

  staging: {
    ...baseConfig,
    environment: "staging",
    apiBaseUrl: "https://staging-api.example.com",
    cdnUrl: "https://staging-cdn.example.com",
    performance: {
      ...baseConfig.performance,
      enableBundleAnalysis: true,
    },
  },

  production: {
    ...baseConfig,
    environment: "production",
    apiBaseUrl: "https://api.example.com",
    cdnUrl: "https://cdn.example.com",
  },
};

// Get current deployment config
export const getDeploymentConfig = (): DeploymentConfig => {
  const env = process.env.NODE_ENV || "development";
  const deploymentEnv = process.env.DEPLOYMENT_ENV || env;

  return deploymentConfigs[deploymentEnv] || deploymentConfigs.development;
};

// Environment-specific optimizations
export const getOptimizationConfig = () => {
  const config = getDeploymentConfig();

  return {
    // Next.js configuration
    nextConfig: {
      // Enable experimental features for better performance
      experimental: {
        optimizeCss: config.environment === "production",
        optimizePackageImports: ["lucide-react", "@tanstack/react-query"],
      },

      // Image optimization
      images: {
        domains: [new URL(config.cdnUrl).hostname],
        formats: ["image/webp", "image/avif"],
        minimumCacheTTL: config.environment === "production" ? 86400 : 60,
      },

      // Compression
      compress: config.environment === "production",

      // Bundle analyzer
      ...(config.performance.enableBundleAnalysis && {
<<<<<<< HEAD
        webpack: ((config: WebpackConfig) => {
=======
        webpack: ((config: WebpackConfig): WebpackConfig => {
>>>>>>> d1354f5b
          if (process.env.ANALYZE === "true") {
            const { BundleAnalyzerPlugin } = require("webpack-bundle-analyzer");
            config.plugins = config.plugins || [];
            config.plugins.push(
              new BundleAnalyzerPlugin({
                analyzerMode: "static",
                openAnalyzer: false,
              })
            );
          }
          return config;
        }) as NextConfig["webpack"],
      }),
    },

    // Service Worker configuration
    serviceWorker: {
      enabled: config.performance.enableServiceWorker,
      cacheStrategies: {
        // Cache API responses
        api: {
          urlPattern: /^https:\/\/.*\/api\/.*/,
          handler: "NetworkFirst",
          options: {
            cacheName: "api-cache",
            networkTimeoutSeconds: 10,
            cacheableResponse: {
              statuses: [0, 200],
            },
          },
        },

        // Cache static assets
        static: {
          urlPattern: /\.(?:png|jpg|jpeg|svg|gif|webp|avif)$/,
          handler: "CacheFirst",
          options: {
            cacheName: "images-cache",
            expiration: {
              maxEntries: 100,
              maxAgeSeconds: 30 * 24 * 60 * 60, // 30 days
            },
          },
        },

        // Cache audio files
        audio: {
          urlPattern: /\.(?:mp3|wav|ogg|m4a)$/,
          handler: "CacheFirst",
          options: {
            cacheName: "audio-cache",
            expiration: {
              maxEntries: 50,
              maxAgeSeconds: 7 * 24 * 60 * 60, // 7 days
            },
          },
        },
      },
    },

    // Security headers
    securityHeaders: config.security.enableCSP
      ? [
          {
            key: "Content-Security-Policy",
            value: [
              "default-src 'self'",
              "script-src 'self' 'unsafe-eval' 'unsafe-inline'",
              "style-src 'self' 'unsafe-inline'",
              "img-src 'self' data: blob:",
              "font-src 'self'",
              "connect-src 'self'",
              "media-src 'self' blob:",
            ].join("; "),
          },
          {
            key: "X-Frame-Options",
            value: "DENY",
          },
          {
            key: "X-Content-Type-Options",
            value: "nosniff",
          },
          {
            key: "Referrer-Policy",
            value: "origin-when-cross-origin",
          },
          ...(config.security.enableHSTS
            ? [
                {
                  key: "Strict-Transport-Security",
                  value: "max-age=31536000; includeSubDomains",
                },
              ]
            : []),
        ]
      : [],
  };
};

// Performance budgets
export const performanceBudgets = {
  development: {
    maxBundleSize: "5MB",
    maxChunkSize: "1MB",
    maxAssetSize: "500KB",
  },
  staging: {
    maxBundleSize: "3MB",
    maxChunkSize: "500KB",
    maxAssetSize: "250KB",
  },
  production: {
    maxBundleSize: "2MB",
    maxChunkSize: "250KB",
    maxAssetSize: "100KB",
  },
};

// Monitoring configuration
export const getMonitoringConfig = () => {
  const config = getDeploymentConfig();

  return {
    // Error reporting
    errorReporting: {
      enabled: config.features.errorReporting,
      dsn: process.env.SENTRY_DSN,
      environment: config.environment,
      tracesSampleRate: config.environment === "production" ? 0.1 : 1.0,
    },

    // Analytics
    analytics: {
      enabled: config.features.analytics,
      googleAnalyticsId: process.env.GA_MEASUREMENT_ID,
      trackingEvents: [
        "story_read",
        "exercise_completed",
        "vocabulary_learned",
        "audio_played",
        "settings_changed",
      ],
    },

    // Performance monitoring
    performance: {
      enabled: config.features.performanceMonitoring,
      webVitalsEndpoint: "/api/web-vitals",
      reportingThreshold: {
        FCP: 2000, // First Contentful Paint
        LCP: 2500, // Largest Contentful Paint
        FID: 100, // First Input Delay
        CLS: 0.1, // Cumulative Layout Shift
      },
    },
  };
};

// Build-time optimizations
export const getBuildOptimizations = () => {
  const config = getDeploymentConfig();

  return {
    // Tree shaking
    treeShaking: config.environment === "production",

    // Minification
    minification: {
      enabled: config.environment === "production",
      options: {
        removeComments: true,
        removeConsoleStatements: true,
        removeDebugStatements: true,
      },
    },

    // Code splitting
    codeSplitting: {
      enabled: config.performance.enableCodeSplitting,
      chunks: {
        vendor: ["react", "react-dom", "@tanstack/react-query"],
        ui: ["lucide-react", "@/components/ui"],
        learning: ["./src/app/learning"],
      },
    },

    // Asset optimization
    assets: {
      images: {
        enabled: config.performance.enableImageOptimization,
        formats: ["webp", "avif"],
        quality: config.environment === "production" ? 80 : 90,
      },
      fonts: {
        preload: ["Inter"],
        display: "swap",
      },
    },
  };
};

export default {
  getDeploymentConfig,
  getOptimizationConfig,
  getMonitoringConfig,
  getBuildOptimizations,
  performanceBudgets,
};<|MERGE_RESOLUTION|>--- conflicted
+++ resolved
@@ -126,11 +126,7 @@
 
       // Bundle analyzer
       ...(config.performance.enableBundleAnalysis && {
-<<<<<<< HEAD
-        webpack: ((config: WebpackConfig) => {
-=======
         webpack: ((config: WebpackConfig): WebpackConfig => {
->>>>>>> d1354f5b
           if (process.env.ANALYZE === "true") {
             const { BundleAnalyzerPlugin } = require("webpack-bundle-analyzer");
             config.plugins = config.plugins || [];
