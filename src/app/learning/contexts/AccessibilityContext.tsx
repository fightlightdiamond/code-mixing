"use client";
import { logger } from '@/lib/logger';
import { z } from "zod";

import React, {
  createContext,
  useContext,
  useEffect,
  useState,
  ReactNode,
} from "react";
import { HighContrastManager, AriaLiveAnnouncer } from "../utils/accessibility";
import { z } from "zod";

const accessibilitySettingsSchema = z.object({
  highContrast: z.boolean(),
  reducedMotion: z.boolean(),
  fontSize: z.enum(["small", "medium", "large", "extra-large"]),
  keyboardNavigation: z.boolean(),
  screenReaderOptimized: z.boolean(),
});

type AccessibilitySettings = z.infer<typeof accessibilitySettingsSchema>;

interface AccessibilityContextType {
  settings: AccessibilitySettings;
  updateSettings: (updates: Partial<AccessibilitySettings>) => void;
  announce: (message: string, priority?: "polite" | "assertive") => void;
  isHighContrastMode: boolean;
  toggleHighContrast: () => void;
}

const defaultSettings: AccessibilitySettings = {
  highContrast: false,
  reducedMotion: false,
  fontSize: "medium",
  keyboardNavigation: true,
  screenReaderOptimized: false,
};

const AccessibilityContext = createContext<
  AccessibilityContextType | undefined
>(undefined);

interface AccessibilityProviderProps {
  children: ReactNode;
}

export function AccessibilityProvider({
  children,
}: AccessibilityProviderProps) {
  const [settings, setSettings] =
    useState<AccessibilitySettings>(defaultSettings);
  const [isHighContrastMode, setIsHighContrastMode] = useState(false);

  // Initialize accessibility managers
  useEffect(() => {
    const highContrastManager = HighContrastManager.getInstance();
    const announcer = AriaLiveAnnouncer.getInstance();

    // Set initial high contrast state
    setIsHighContrastMode(highContrastManager.isEnabled());

    // Listen for high contrast changes
    const unsubscribe = highContrastManager.addListener((enabled) => {
      setIsHighContrastMode(enabled);
      setSettings((prev) => ({ ...prev, highContrast: enabled }));
    });

    // Detect reduced motion preference
    const mediaQuery = window.matchMedia("(prefers-reduced-motion: reduce)");
    setSettings((prev) => ({ ...prev, reducedMotion: mediaQuery.matches }));

    const handleReducedMotionChange = (e: MediaQueryListEvent) => {
      setSettings((prev) => ({ ...prev, reducedMotion: e.matches }));
    };

    mediaQuery.addEventListener("change", handleReducedMotionChange);

    // Load saved settings from localStorage
    const savedSettings = localStorage.getItem("accessibility-settings");
    if (savedSettings) {
      try {
        const parsed = JSON.parse(savedSettings);
        const result = accessibilitySettingsSchema.safeParse(parsed);
        if (result.success) {
          setSettings((prev) => ({ ...prev, ...result.data }));
        } else {
          logger.warn(
<<<<<<< HEAD
            "Invalid saved accessibility settings:",
            result.error
          );
          setSettings((prev) => ({
            ...defaultSettings,
            highContrast: prev.highContrast,
            reducedMotion: prev.reducedMotion,
          }));
        }
      } catch (error) {
        logger.warn("Failed to parse saved accessibility settings:", error);
        setSettings((prev) => ({
          ...defaultSettings,
          highContrast: prev.highContrast,
          reducedMotion: prev.reducedMotion,
        }));
=======
            "Invalid saved accessibility settings, using defaults:",
          );
          setSettings(defaultSettings);
        }
      } catch (error) {
          logger.warn("Failed to parse saved accessibility settings", {
              error: String(error),
          });
        setSettings(defaultSettings);
>>>>>>> f0490e48
      }
    }

    return () => {
      unsubscribe();
      mediaQuery.removeEventListener("change", handleReducedMotionChange);
    };
  }, []);

  // Apply font size changes
  useEffect(() => {
    const fontSizeMap = {
      small: "14px",
      medium: "16px",
      large: "18px",
      "extra-large": "20px",
    };

    document.documentElement.style.fontSize = fontSizeMap[settings.fontSize];
  }, [settings.fontSize]);

  // Apply reduced motion
  useEffect(() => {
    if (settings.reducedMotion) {
      document.documentElement.classList.add("reduce-motion");
    } else {
      document.documentElement.classList.remove("reduce-motion");
    }
  }, [settings.reducedMotion]);

  const updateSettings = (updates: Partial<AccessibilitySettings>) => {
    setSettings((prev) => {
      const newSettings = { ...prev, ...updates };

      // Save to localStorage
      localStorage.setItem(
        "accessibility-settings",
        JSON.stringify(newSettings)
      );

      return newSettings;
    });
  };

  const announce = (
    message: string,
    priority: "polite" | "assertive" = "polite"
  ) => {
    AriaLiveAnnouncer.getInstance().announce(message, priority);
  };

  const toggleHighContrast = () => {
    const highContrastManager = HighContrastManager.getInstance();
    highContrastManager.toggle();
  };

  const value: AccessibilityContextType = {
    settings,
    updateSettings,
    announce,
    isHighContrastMode,
    toggleHighContrast,
  };

  return (
    <AccessibilityContext.Provider value={value}>
      {children}
    </AccessibilityContext.Provider>
  );
}

export function useAccessibility(): AccessibilityContextType {
  const context = useContext(AccessibilityContext);
  if (context === undefined) {
    throw new Error(
      "useAccessibility must be used within an AccessibilityProvider"
    );
  }
  return context;
}

// Hook for keyboard navigation
export function useKeyboardNavigation() {
  const { settings } = useAccessibility();

  const handleKeyDown = (
    event: React.KeyboardEvent,
    handlers: {
      onEnter?: () => void;
      onSpace?: () => void;
      onEscape?: () => void;
      onArrowUp?: () => void;
      onArrowDown?: () => void;
      onArrowLeft?: () => void;
      onArrowRight?: () => void;
      onTab?: () => void;
      onHome?: () => void;
      onEnd?: () => void;
    }
  ) => {
    if (!settings.keyboardNavigation) return;

    const { key } = event;
    const handler = {
      Enter: handlers.onEnter,
      " ": handlers.onSpace,
      Escape: handlers.onEscape,
      ArrowUp: handlers.onArrowUp,
      ArrowDown: handlers.onArrowDown,
      ArrowLeft: handlers.onArrowLeft,
      ArrowRight: handlers.onArrowRight,
      Tab: handlers.onTab,
      Home: handlers.onHome,
      End: handlers.onEnd,
    }[key];

    if (handler) {
      event.preventDefault();
      handler();
    }
  };

  return { handleKeyDown, keyboardEnabled: settings.keyboardNavigation };
}

// Hook for screen reader announcements
export function useScreenReader() {
  const { announce, settings } = useAccessibility();

  const announceChange = (
    message: string,
    priority: "polite" | "assertive" = "polite"
  ) => {
    if (settings.screenReaderOptimized) {
      announce(message, priority);
    }
  };

  const announceNavigation = (location: string) => {
    announceChange(`Đã chuyển đến ${location}`, "polite");
  };

  const announceAction = (action: string) => {
    announceChange(action, "assertive");
  };

  const announceError = (error: string) => {
    announceChange(`Lỗi: ${error}`, "assertive");
  };

  const announceSuccess = (message: string) => {
    announceChange(`Thành công: ${message}`, "polite");
  };

  return {
    announceChange,
    announceNavigation,
    announceAction,
    announceError,
    announceSuccess,
    isOptimized: settings.screenReaderOptimized,
  };
}<|MERGE_RESOLUTION|>--- conflicted
+++ resolved
@@ -87,7 +87,6 @@
           setSettings((prev) => ({ ...prev, ...result.data }));
         } else {
           logger.warn(
-<<<<<<< HEAD
             "Invalid saved accessibility settings:",
             result.error
           );
@@ -104,17 +103,6 @@
           highContrast: prev.highContrast,
           reducedMotion: prev.reducedMotion,
         }));
-=======
-            "Invalid saved accessibility settings, using defaults:",
-          );
-          setSettings(defaultSettings);
-        }
-      } catch (error) {
-          logger.warn("Failed to parse saved accessibility settings", {
-              error: String(error),
-          });
-        setSettings(defaultSettings);
->>>>>>> f0490e48
       }
     }
 
