--- conflicted
+++ resolved
@@ -49,19 +49,12 @@
           setProgress({
             ...parsedProgress,
             lastUpdated: new Date(parsedProgress.lastUpdated),
-<<<<<<< HEAD
             bookmarks: parsedProgress.bookmarks.map(
               (bookmark: AudioBookmark) => ({
                 ...bookmark,
                 timestamp: new Date(bookmark.timestamp),
               })
             ),
-=======
-            bookmarks: parsedProgress.bookmarks.map((bookmark: AudioBookmark) => ({
-              ...bookmark,
-              timestamp: new Date(bookmark.timestamp),
-            })),
->>>>>>> 818d5f0c
           });
         }
 
@@ -84,19 +77,13 @@
                 storyId,
                 currentPosition: serverProgress.currentPosition,
                 lastUpdated: serverTimestamp,
-<<<<<<< HEAD
                 bookmarks: serverProgress.bookmarks.map(
                   (bookmark: AudioBookmark) => ({
                     ...bookmark,
                     timestamp: new Date(bookmark.timestamp),
                   })
                 ),
-=======
-                bookmarks: serverProgress.bookmarks.map((bookmark: AudioBookmark) => ({
-                  ...bookmark,
-                  timestamp: new Date(bookmark.timestamp),
-                })),
->>>>>>> 818d5f0c
+
               };
               setProgress(mergedProgress);
 
