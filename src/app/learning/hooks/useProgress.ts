--- conflicted
+++ resolved
@@ -176,12 +176,8 @@
         // Update overall progress
         loadProgress();
       } catch (err) {
-<<<<<<< HEAD
         logger.error("Error updating vocabulary progress:", err);
         setError("Không thể cập nhật tiến độ từ vựng");
-=======
-        logger.error("Error updating vocabulary progress:", undefined, err);
->>>>>>> 17b79893
       }
     },
     [userId, loadProgress]
