--- conflicted
+++ resolved
@@ -106,12 +106,8 @@
     const dateRanges = calculateDateRanges(period, now);
 
     // Get learning sessions data
-<<<<<<< HEAD
+
     const currentPeriodSessions: LearningSession[] = await prisma.learningSession.findMany({
-=======
-    const currentPeriodSessions: LearningSession[] =
-      await prisma.learningSession.findMany({
->>>>>>> e0bc19cd
       where: {
         userId: user.id,
         startedAt: {
@@ -138,12 +134,7 @@
     });
 
     // Get vocabulary progress data
-<<<<<<< HEAD
     const vocabularyProgress: VocabularyProgress[] = await prisma.userVocabularyProgress.findMany({
-=======
-    const vocabularyProgress: VocabularyProgress[] =
-      await prisma.userVocabularyProgress.findMany({
->>>>>>> e0bc19cd
       where: {
         userId: user.id,
         lastReviewed: {
@@ -166,12 +157,7 @@
     });
 
     // Get lesson progress data
-<<<<<<< HEAD
     const lessonProgress: LessonProgress[] = await prisma.userProgress.findMany({
-=======
-    const lessonProgress: LessonProgress[] =
-      await prisma.userProgress.findMany({
->>>>>>> e0bc19cd
       where: {
         userId: user.id,
         updatedAt: {
@@ -216,12 +202,7 @@
 
     // Add comparison data if requested
     if (includeComparison) {
-<<<<<<< HEAD
       const previousPeriodSessions: LearningSession[] = await prisma.learningSession.findMany({
-=======
-      const previousPeriodSessions: LearningSession[] =
-        await prisma.learningSession.findMany({
->>>>>>> e0bc19cd
         where: {
           userId: user.id,
           startedAt: {
@@ -242,12 +223,7 @@
           },
         });
 
-<<<<<<< HEAD
       const previousLessonProgress: LessonProgress[] = await prisma.userProgress.findMany({
-=======
-      const previousLessonProgress: LessonProgress[] =
-        await prisma.userProgress.findMany({
->>>>>>> e0bc19cd
         where: {
           userId: user.id,
           updatedAt: {
