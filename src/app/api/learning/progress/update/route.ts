import { NextRequest, NextResponse } from "next/server";
import { caslGuardWithPolicies } from "@/core/auth/casl.guard";
import { prisma } from "@/core/prisma";
import { getUserFromRequest } from "@/core/auth/getUser";
import logger from "@/lib/logger";
import { z } from "zod";
import type { User } from "@/types/api";

// Validation schemas
const progressUpdateSchema = z.object({
  lessonId: z.string().uuid(),
  status: z.enum(["not_started", "in_progress", "completed", "paused"]),
  lastViewedAt: z.string().datetime().optional(),
});

const batchProgressUpdateSchema = z.object({
  updates: z.array(progressUpdateSchema),
});

const learningSessionSchema = z.object({
  storyId: z.string().uuid().optional(),
  lessonId: z.string().uuid().optional(),
  timeSpentSec: z.number().min(0),
  interactionCount: z.number().min(0).optional(),
  startedAt: z.string().datetime().optional(),
  endedAt: z.string().datetime().optional(),
});

export type ProgressUpdate = z.infer<typeof progressUpdateSchema>;
export type BatchProgressUpdate = z.infer<typeof batchProgressUpdateSchema>;
export type LearningSessionInput = z.infer<typeof learningSessionSchema>;

// POST /api/learning/progress/update - Update user learning progress
export async function POST(request: NextRequest) {
<<<<<<< HEAD
  let user: User | null = null;
=======
  let user: Awaited<ReturnType<typeof getUserFromRequest>> | null = null;
>>>>>>> 60c21adc
  try {
    // Get user from request
    user = await getUserFromRequest(request);

    if (!user) {
      return NextResponse.json({ error: "Unauthorized" }, { status: 401 });
    }

    // Define the rules required to update progress
    const rules = [{ action: "update", subject: "UserProgress" }];

    // Check if user has required permissions (RBAC + ABAC)
    const { allowed, error } = await caslGuardWithPolicies(rules, user);

    if (!allowed) {
      return NextResponse.json(
        { error: error || "Forbidden" },
        { status: 403 }
      );
    }

    const rawBody = await request.json();
    if (typeof rawBody !== "object" || rawBody === null) {
      return NextResponse.json(
        { error: "Invalid request body" },
        { status: 400 }
      );
    }

    const body = rawBody as Record<string, unknown>;
    const updateType =
      typeof body.type === "string" ? body.type : "lesson_progress"; // lesson_progress, learning_session, batch

    let results = [];

    switch (updateType) {
      case "lesson_progress": {
        const parsed = progressUpdateSchema.safeParse(body);
        if (!parsed.success) {
          return NextResponse.json(
            { error: parsed.error.message },
            { status: 400 }
          );
        }
        results = await updateLessonProgress(
          user.id,
          parsed.data,
          user.tenantId
        );
        break;
      }
      case "learning_session": {
        const parsed = learningSessionSchema.safeParse(body);
        if (!parsed.success) {
          return NextResponse.json(
            { error: parsed.error.message },
            { status: 400 }
          );
        }
        results = await updateLearningSession(
          user.id,
          parsed.data,
          user.tenantId
        );
        break;
      }
      case "batch": {
        const parsed = batchProgressUpdateSchema.safeParse(body);
        if (!parsed.success) {
          return NextResponse.json(
            { error: parsed.error.message },
            { status: 400 }
          );
        }
        results = await updateBatchProgress(
          user.id,
          parsed.data,
          user.tenantId
        );
        break;
      }
      default:
        return NextResponse.json(
          { error: "Invalid update type" },
          { status: 400 }
        );
    }

    return NextResponse.json({
      message: "Progress updated successfully",
      results,
      updateType,
    });
  } catch (error) {
    logger.error("Error updating progress", { userId: user?.id }, error);
    return NextResponse.json(
      { error: "Failed to update progress" },
      { status: 500 }
    );
  }
}

// Update lesson progress
async function updateLessonProgress(
  userId: string,
  data: ProgressUpdate,
  tenantId?: string
) {
  const { lessonId, status, lastViewedAt } = data;

  // Verify lesson exists
  const lesson = await prisma.lesson.findUnique({
    where: { id: lessonId },
    select: { id: true, title: true },
  });

  if (!lesson) {
    throw new Error("Lesson not found");
  }

  // Update or create progress
  const progress = await prisma.userProgress.upsert({
    where: {
      userId_lessonId: {
        userId,
        lessonId,
      },
    },
    update: {
      status,
      lastViewedAt: lastViewedAt ? new Date(lastViewedAt) : new Date(),
      updatedAt: new Date(),
    },
    create: {
      userId,
      lessonId,
      status,
      lastViewedAt: lastViewedAt ? new Date(lastViewedAt) : new Date(),
      tenantId: tenantId || "default",
    },
    include: {
      lesson: {
        select: {
          id: true,
          title: true,
        },
      },
    },
  });

  return [
    {
      type: "lesson_progress",
      lessonId,
      lessonTitle: lesson.title,
      status: progress.status,
      lastViewedAt: progress.lastViewedAt,
      success: true,
    },
  ];
}

// Update learning session
async function updateLearningSession(
  userId: string,
  data: LearningSessionInput,
  tenantId?: string
) {
  const {
    storyId,
    lessonId,
    timeSpentSec,
    interactionCount,
    startedAt,
    endedAt,
  } = data;

  if (!storyId && !lessonId) {
    throw new Error("Either storyId or lessonId must be provided");
  }

  // Create or update learning session
  const sessionData = {
    userId,
    ...(storyId && { storyId }),
    ...(lessonId && { lessonId }),
    startedAt: startedAt ? new Date(startedAt) : new Date(),
    endedAt: endedAt ? new Date(endedAt) : new Date(),
    timeSpentSec,
    interactionCount: interactionCount || 1,
    tenantId: tenantId || "default",
  };

  // Find existing session for today
  const today = new Date();
  today.setHours(0, 0, 0, 0);

  const existingSession = await prisma.learningSession.findFirst({
    where: {
      userId,
      ...(storyId && { storyId }),
      ...(lessonId && { lessonId }),
      startedAt: {
        gte: today,
      },
    },
  });

  let session;
  if (existingSession) {
    // Update existing session
    session = await prisma.learningSession.update({
      where: { id: existingSession.id },
      data: {
        timeSpentSec: existingSession.timeSpentSec + timeSpentSec,
        interactionCount:
          (existingSession.interactionCount || 0) + (interactionCount || 1),
        endedAt: new Date(),
      },
    });
  } else {
    // Create new session
    session = await prisma.learningSession.create({
      data: sessionData,
    });
  }

  return [
    {
      type: "learning_session",
      sessionId: session.id,
      storyId: session.storyId,
      lessonId: session.lessonId,
      timeSpentSec: session.timeSpentSec,
      interactionCount: session.interactionCount,
      success: true,
    },
  ];
}

// Update batch progress (for offline sync)
async function updateBatchProgress(
  userId: string,
  data: BatchProgressUpdate,
  tenantId?: string
) {
  const { updates } = data;
  const results = [];

  // Process updates in transaction
  await prisma.$transaction(async (tx) => {
    for (const update of updates) {
      try {
        // Verify lesson exists
        const lesson = await tx.lesson.findUnique({
          where: { id: update.lessonId },
          select: { id: true, title: true },
        });

        if (!lesson) {
          results.push({
            type: "lesson_progress",
            lessonId: update.lessonId,
            success: false,
            error: "Lesson not found",
          });
          continue;
        }

        // Update or create progress
        const progress = await tx.userProgress.upsert({
          where: {
            userId_lessonId: {
              userId,
              lessonId: update.lessonId,
            },
          },
          update: {
            status: update.status,
            lastViewedAt: update.lastViewedAt
              ? new Date(update.lastViewedAt)
              : new Date(),
            updatedAt: new Date(),
          },
          create: {
            userId,
            lessonId: update.lessonId,
            status: update.status,
            lastViewedAt: update.lastViewedAt
              ? new Date(update.lastViewedAt)
              : new Date(),
            tenantId: tenantId || "default",
          },
        });

        results.push({
          type: "lesson_progress",
          lessonId: update.lessonId,
          lessonTitle: lesson.title,
          status: progress.status,
          lastViewedAt: progress.lastViewedAt,
          success: true,
        });
      } catch (updateError) {
        logger.error(
          "Error in batch progress update",
          {
            userId,
            lessonId: update.lessonId,
          },
          updateError
        );

        results.push({
          type: "lesson_progress",
          lessonId: update.lessonId,
          success: false,
          error: "Failed to update progress",
        });
      }
    }
  });

  return results;
}<|MERGE_RESOLUTION|>--- conflicted
+++ resolved
@@ -32,11 +32,8 @@
 
 // POST /api/learning/progress/update - Update user learning progress
 export async function POST(request: NextRequest) {
-<<<<<<< HEAD
   let user: User | null = null;
-=======
-  let user: Awaited<ReturnType<typeof getUserFromRequest>> | null = null;
->>>>>>> 60c21adc
+
   try {
     // Get user from request
     user = await getUserFromRequest(request);
