import { NextRequest, NextResponse } from "next/server";
import { caslGuardWithPolicies } from "@/core/auth/casl.guard";
import { prisma } from "@/core/prisma";
import { getUserFromRequest } from "@/core/auth/getUser";
import logger from "@/lib/logger";
import { z } from "zod";
import type { User } from "@/types/api";

// Validation schemas
const progressUpdateSchema = z.object({
  lessonId: z.string().uuid(),
  status: z.enum(["not_started", "in_progress", "completed", "paused"]),
  lastViewedAt: z.string().datetime().optional(),
});

const batchProgressUpdateSchema = z.object({
  updates: z.array(progressUpdateSchema),
});

const learningSessionSchema = z.object({
  storyId: z.string().uuid().optional(),
  lessonId: z.string().uuid().optional(),
  timeSpentSec: z.number().min(0),
  interactionCount: z.number().min(0).optional(),
  startedAt: z.string().datetime().optional(),
  endedAt: z.string().datetime().optional(),
});

export type ProgressUpdate = z.infer<typeof progressUpdateSchema>;
export type BatchProgressUpdate = z.infer<typeof batchProgressUpdateSchema>;
export type LearningSessionInput = z.infer<typeof learningSessionSchema>;

// POST /api/learning/progress/update - Update user learning progress
export async function POST(request: NextRequest) {
  let user: User | null = null;

  try {
    // Get user from request
    user = await getUserFromRequest(request);

    if (!user) {
      return NextResponse.json({ error: "Unauthorized" }, { status: 401 });
    }

    // Define the rules required to update progress
    const rules = [{ action: "update", subject: "UserProgress" }];

    // Check if user has required permissions (RBAC + ABAC)
    const { allowed, error } = await caslGuardWithPolicies(rules, user);

    if (!allowed) {
      return NextResponse.json(
        { error: error || "Forbidden" },
        { status: 403 }
      );
    }

<<<<<<< HEAD
    const body: unknown = await request.json();
    const updateType = body.type || "lesson_progress"; // lesson_progress, learning_session, batch
=======
    const rawBody = await request.json();
    if (typeof rawBody !== "object" || rawBody === null) {
      return NextResponse.json(
        { error: "Invalid request body" },
        { status: 400 }
      );
    }

    const body = rawBody as Record<string, unknown>;
    const updateType =
      typeof body.type === "string" ? body.type : "lesson_progress"; // lesson_progress, learning_session, batch
>>>>>>> 52194b48

    let results: unknown[] = [];

    switch (updateType) {
      case "lesson_progress": {
<<<<<<< HEAD
        const validation = progressUpdateSchema.safeParse(body);
        if (!validation.success) {
          return NextResponse.json(
            { error: `Invalid lesson progress data: ${validation.error.message}` },
=======
        const parsed = progressUpdateSchema.safeParse(body);
        if (!parsed.success) {
          return NextResponse.json(
            { error: parsed.error.message },
>>>>>>> 52194b48
            { status: 400 }
          );
        }
        results = await updateLessonProgress(
          user.id,
<<<<<<< HEAD
          validation.data,
=======
          parsed.data,
>>>>>>> 52194b48
          user.tenantId
        );
        break;
      }
      case "learning_session": {
<<<<<<< HEAD
        const validation = learningSessionSchema.safeParse(body);
        if (!validation.success) {
          return NextResponse.json(
            { error: `Invalid learning session data: ${validation.error.message}` },
=======
        const parsed = learningSessionSchema.safeParse(body);
        if (!parsed.success) {
          return NextResponse.json(
            { error: parsed.error.message },
>>>>>>> 52194b48
            { status: 400 }
          );
        }
        results = await updateLearningSession(
          user.id,
<<<<<<< HEAD
          validation.data,
=======
          parsed.data,
>>>>>>> 52194b48
          user.tenantId
        );
        break;
      }
      case "batch": {
<<<<<<< HEAD
        const validation = batchProgressUpdateSchema.safeParse(body);
        if (!validation.success) {
          return NextResponse.json(
            { error: `Invalid batch progress data: ${validation.error.message}` },
=======
        const parsed = batchProgressUpdateSchema.safeParse(body);
        if (!parsed.success) {
          return NextResponse.json(
            { error: parsed.error.message },
>>>>>>> 52194b48
            { status: 400 }
          );
        }
        results = await updateBatchProgress(
          user.id,
<<<<<<< HEAD
          validation.data,
=======
          parsed.data,
>>>>>>> 52194b48
          user.tenantId
        );
        break;
      }
      default:
        return NextResponse.json(
          { error: "Invalid update type" },
          { status: 400 }
        );
    }

    return NextResponse.json({
      message: "Progress updated successfully",
      results,
      updateType,
    });
  } catch (error) {
    logger.error("Error updating progress", { userId: user?.id }, error);
    return NextResponse.json(
      { error: "Failed to update progress" },
      { status: 500 }
    );
  }
}

// Update lesson progress
async function updateLessonProgress(
  userId: string,
  data: ProgressUpdate,
  tenantId?: string
) {
  const { lessonId, status, lastViewedAt } = data;

  // Verify lesson exists
  const lesson = await prisma.lesson.findUnique({
    where: { id: lessonId },
    select: { id: true, title: true },
  });

  if (!lesson) {
    throw new Error("Lesson not found");
  }

  // Update or create progress
  const progress = await prisma.userProgress.upsert({
    where: {
      userId_lessonId: {
        userId,
        lessonId,
      },
    },
    update: {
      status,
      lastViewedAt: lastViewedAt ? new Date(lastViewedAt) : new Date(),
      updatedAt: new Date(),
    },
    create: {
      userId,
      lessonId,
      status,
      lastViewedAt: lastViewedAt ? new Date(lastViewedAt) : new Date(),
      tenantId: tenantId || "default",
    },
    include: {
      lesson: {
        select: {
          id: true,
          title: true,
        },
      },
    },
  });

  return [
    {
      type: "lesson_progress",
      lessonId,
      lessonTitle: lesson.title,
      status: progress.status,
      lastViewedAt: progress.lastViewedAt,
      success: true,
    },
  ];
}

// Update learning session
async function updateLearningSession(
  userId: string,
  data: LearningSessionInput,
  tenantId?: string
) {
  const {
    storyId,
    lessonId,
    timeSpentSec,
    interactionCount,
    startedAt,
    endedAt,
  } = data;

  if (!storyId && !lessonId) {
    throw new Error("Either storyId or lessonId must be provided");
  }

  // Create or update learning session
  const sessionData = {
    userId,
    ...(storyId && { storyId }),
    ...(lessonId && { lessonId }),
    startedAt: startedAt ? new Date(startedAt) : new Date(),
    endedAt: endedAt ? new Date(endedAt) : new Date(),
    timeSpentSec,
    interactionCount: interactionCount || 1,
    tenantId: tenantId || "default",
  };

  // Find existing session for today
  const today = new Date();
  today.setHours(0, 0, 0, 0);

  const existingSession = await prisma.learningSession.findFirst({
    where: {
      userId,
      ...(storyId && { storyId }),
      ...(lessonId && { lessonId }),
      startedAt: {
        gte: today,
      },
    },
  });

  let session;
  if (existingSession) {
    // Update existing session
    session = await prisma.learningSession.update({
      where: { id: existingSession.id },
      data: {
        timeSpentSec: existingSession.timeSpentSec + timeSpentSec,
        interactionCount:
          (existingSession.interactionCount || 0) + (interactionCount || 1),
        endedAt: new Date(),
      },
    });
  } else {
    // Create new session
    session = await prisma.learningSession.create({
      data: sessionData,
    });
  }

  return [
    {
      type: "learning_session",
      sessionId: session.id,
      storyId: session.storyId,
      lessonId: session.lessonId,
      timeSpentSec: session.timeSpentSec,
      interactionCount: session.interactionCount,
      success: true,
    },
  ];
}

// Update batch progress (for offline sync)
async function updateBatchProgress(
  userId: string,
  data: BatchProgressUpdate,
  tenantId?: string
) {
  const { updates } = data;
  const results = [];

  // Process updates in transaction
  await prisma.$transaction(async (tx) => {
    for (const update of updates) {
      try {
        // Verify lesson exists
        const lesson = await tx.lesson.findUnique({
          where: { id: update.lessonId },
          select: { id: true, title: true },
        });

        if (!lesson) {
          results.push({
            type: "lesson_progress",
            lessonId: update.lessonId,
            success: false,
            error: "Lesson not found",
          });
          continue;
        }

        // Update or create progress
        const progress = await tx.userProgress.upsert({
          where: {
            userId_lessonId: {
              userId,
              lessonId: update.lessonId,
            },
          },
          update: {
            status: update.status,
            lastViewedAt: update.lastViewedAt
              ? new Date(update.lastViewedAt)
              : new Date(),
            updatedAt: new Date(),
          },
          create: {
            userId,
            lessonId: update.lessonId,
            status: update.status,
            lastViewedAt: update.lastViewedAt
              ? new Date(update.lastViewedAt)
              : new Date(),
            tenantId: tenantId || "default",
          },
        });

        results.push({
          type: "lesson_progress",
          lessonId: update.lessonId,
          lessonTitle: lesson.title,
          status: progress.status,
          lastViewedAt: progress.lastViewedAt,
          success: true,
        });
      } catch (updateError) {
        logger.error(
          "Error in batch progress update",
          {
            userId,
            lessonId: update.lessonId,
          },
          updateError
        );

        results.push({
          type: "lesson_progress",
          lessonId: update.lessonId,
          success: false,
          error: "Failed to update progress",
        });
      }
    }
  });

  return results;
}<|MERGE_RESOLUTION|>--- conflicted
+++ resolved
@@ -55,10 +55,7 @@
       );
     }
 
-<<<<<<< HEAD
-    const body: unknown = await request.json();
-    const updateType = body.type || "lesson_progress"; // lesson_progress, learning_session, batch
-=======
+
     const rawBody = await request.json();
     if (typeof rawBody !== "object" || rawBody === null) {
       return NextResponse.json(
@@ -70,85 +67,55 @@
     const body = rawBody as Record<string, unknown>;
     const updateType =
       typeof body.type === "string" ? body.type : "lesson_progress"; // lesson_progress, learning_session, batch
->>>>>>> 52194b48
+
 
     let results: unknown[] = [];
 
     switch (updateType) {
       case "lesson_progress": {
-<<<<<<< HEAD
         const validation = progressUpdateSchema.safeParse(body);
         if (!validation.success) {
           return NextResponse.json(
             { error: `Invalid lesson progress data: ${validation.error.message}` },
-=======
-        const parsed = progressUpdateSchema.safeParse(body);
-        if (!parsed.success) {
-          return NextResponse.json(
-            { error: parsed.error.message },
->>>>>>> 52194b48
+
             { status: 400 }
           );
         }
         results = await updateLessonProgress(
           user.id,
-<<<<<<< HEAD
           validation.data,
-=======
-          parsed.data,
->>>>>>> 52194b48
           user.tenantId
         );
         break;
       }
       case "learning_session": {
-<<<<<<< HEAD
+
         const validation = learningSessionSchema.safeParse(body);
         if (!validation.success) {
           return NextResponse.json(
             { error: `Invalid learning session data: ${validation.error.message}` },
-=======
-        const parsed = learningSessionSchema.safeParse(body);
-        if (!parsed.success) {
-          return NextResponse.json(
-            { error: parsed.error.message },
->>>>>>> 52194b48
             { status: 400 }
           );
         }
         results = await updateLearningSession(
           user.id,
-<<<<<<< HEAD
           validation.data,
-=======
-          parsed.data,
->>>>>>> 52194b48
           user.tenantId
         );
         break;
       }
       case "batch": {
-<<<<<<< HEAD
+
         const validation = batchProgressUpdateSchema.safeParse(body);
         if (!validation.success) {
           return NextResponse.json(
             { error: `Invalid batch progress data: ${validation.error.message}` },
-=======
-        const parsed = batchProgressUpdateSchema.safeParse(body);
-        if (!parsed.success) {
-          return NextResponse.json(
-            { error: parsed.error.message },
->>>>>>> 52194b48
             { status: 400 }
           );
         }
         results = await updateBatchProgress(
           user.id,
-<<<<<<< HEAD
           validation.data,
-=======
-          parsed.data,
->>>>>>> 52194b48
           user.tenantId
         );
         break;
