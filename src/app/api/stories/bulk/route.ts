--- conflicted
+++ resolved
@@ -86,8 +86,6 @@
     const json = await request.json();
     const validationResult = bulkDeleteSchema.safeParse(json);
 
-<<<<<<< HEAD
-=======
     if (!validationResult.success) {
       return NextResponse.json(
         { error: "Invalid request body", details: validationResult.error.errors },
@@ -97,7 +95,6 @@
 
     const { ids } = validationResult.data;
 
->>>>>>> a45690be
     const MAX_BULK_DELETE = 100;
     if (ids.length > MAX_BULK_DELETE) {
       return NextResponse.json(
