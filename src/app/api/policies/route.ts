--- conflicted
+++ resolved
@@ -21,15 +21,13 @@
   const resource = searchParams.get("resource") || undefined;
   const tenantId = searchParams.get("tenantId") || undefined;
 
-<<<<<<< HEAD
+
   // optional repo access to compile even if model not generated yet
   const repo = (prisma as PrismaWithPolicy).resourcePolicy;
   if (!repo) return NextResponse.json({ data: [], success: true, meta: { total: 0 } });
 
-  const where: any = {};
-=======
   const where: Prisma.ResourcePolicyWhereInput = {};
->>>>>>> b1940e7e
+  
   if (resource) where.resource = resource;
   if (tenantId) where.tenantId = tenantId;
 
@@ -57,14 +55,10 @@
     return NextResponse.json({ error: "name, resource and effect are required" }, { status: 400 });
   }
 
-<<<<<<< HEAD
   const repo = (prisma as PrismaWithPolicy).resourcePolicy;
   if (!repo) return NextResponse.json({ error: "Policy model not available" }, { status: 500 });
 
-  const created = await repo.create({
-=======
   const created = await prisma.resourcePolicy.create({
->>>>>>> b1940e7e
     data: {
       name: String(name),
       resource: String(resource),
