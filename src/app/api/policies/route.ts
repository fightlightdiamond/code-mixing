import { NextRequest, NextResponse } from "next/server";
<<<<<<< HEAD
import { Prisma, PrismaClient } from "@prisma/client";
=======
import { Prisma } from "@prisma/client";
>>>>>>> fe832b78
import { prisma } from "@/core/prisma";
import { Prisma, PrismaClient } from "@prisma/client";
import { caslGuardWithPolicies } from "@/core/auth/casl.guard";
import { getUserFromRequest } from "@/core/auth/getUser";
import { Prisma, PrismaClient } from "@prisma/client";

type PrismaWithPolicy = PrismaClient & { resourcePolicy?: Prisma.ResourcePolicyDelegate };

type PrismaWithPolicy = PrismaClient & {
  resourcePolicy?: Prisma.ResourcePolicyDelegate;
};

// getUserFromRequest imported from core auth

type PrismaWithPolicy = PrismaClient & { resourcePolicy?: Prisma.ResourcePolicyDelegate };

export async function GET(request: NextRequest) {
  const user = await getUserFromRequest(request);
  if (!user) return NextResponse.json({ error: "Unauthorized" }, { status: 401 });

  const rules = [{ action: "read", subject: "ResourcePolicy" }];
  const auth = await caslGuardWithPolicies(rules, user);
  if (!auth.allowed) return NextResponse.json({ error: auth.error || "Forbidden" }, { status: 403 });

  const { searchParams } = new URL(request.url);
  const resource = searchParams.get("resource") || undefined;
  const tenantId = searchParams.get("tenantId") || undefined;


  // optional repo access to compile even if model not generated yet
  const repo = (prisma as PrismaWithPolicy).resourcePolicy;
  if (!repo) return NextResponse.json({ data: [], success: true, meta: { total: 0 } });

  const where: Prisma.ResourcePolicyWhereInput = {};
<<<<<<< HEAD
=======
  
>>>>>>> fe832b78
  if (resource) where.resource = resource;
  if (tenantId) where.tenantId = tenantId;

  const items = await prisma.resourcePolicy.findMany({
    where,
    orderBy: [{ priority: "desc" }, { createdAt: "desc" }],
    take: 200,
  });

  return NextResponse.json({ data: items, success: true, meta: { total: items.length } });
}

export async function POST(request: NextRequest) {
  const user = await getUserFromRequest(request);
  if (!user) return NextResponse.json({ error: "Unauthorized" }, { status: 401 });

  const rules = [{ action: "create", subject: "ResourcePolicy" }];
  const auth = await caslGuardWithPolicies(rules, user);
  if (!auth.allowed) return NextResponse.json({ error: auth.error || "Forbidden" }, { status: 403 });

  const body = await request.json();
  const {
    name,
    resource,
    effect,
    conditions,
    priority = 0,
    tenantId = null,
    isActive = true,
  } = body || {};

  if (!name || !resource || !effect) {
    return NextResponse.json({ error: "name, resource and effect are required" }, { status: 400 });
  }

  const repo = (prisma as PrismaWithPolicy).resourcePolicy;
  if (!repo) return NextResponse.json({ error: "Policy model not available" }, { status: 500 });

  const created = await prisma.resourcePolicy.create({
    data: {
      name: String(name),
      resource: String(resource),
      effect: effect === "deny" ? "deny" : "allow",
      conditions: conditions ?? {},
      priority: Number(priority) || 0,
      tenantId: tenantId ?? user.tenantId ?? null,
      isActive: Boolean(isActive),
    },
  });

  return NextResponse.json(created, { status: 201 });
}<|MERGE_RESOLUTION|>--- conflicted
+++ resolved
@@ -1,9 +1,5 @@
 import { NextRequest, NextResponse } from "next/server";
-<<<<<<< HEAD
 import { Prisma, PrismaClient } from "@prisma/client";
-=======
-import { Prisma } from "@prisma/client";
->>>>>>> fe832b78
 import { prisma } from "@/core/prisma";
 import { Prisma, PrismaClient } from "@prisma/client";
 import { caslGuardWithPolicies } from "@/core/auth/casl.guard";
@@ -38,10 +34,7 @@
   if (!repo) return NextResponse.json({ data: [], success: true, meta: { total: 0 } });
 
   const where: Prisma.ResourcePolicyWhereInput = {};
-<<<<<<< HEAD
-=======
-  
->>>>>>> fe832b78
+
   if (resource) where.resource = resource;
   if (tenantId) where.tenantId = tenantId;
 
