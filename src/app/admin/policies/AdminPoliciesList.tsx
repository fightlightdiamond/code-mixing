"use client";

import { useQuery } from "@tanstack/react-query";
import { useState } from "react";
import {
  buildPoliciesQuery,
  useCreatePolicy,
  useUpdatePolicy,
  useDeletePolicy,
  type ResourcePolicy,
  type UpsertPolicyInput,
} from "@/features/policies/hooks";

type PolicyEffect = "allow" | "deny";

export default function AdminPoliciesList() {
  const [resourceFilter, setResourceFilter] = useState("");
  const [tenantFilter, setTenantFilter] = useState<string | null>(null);
  const [showCreate, setShowCreate] = useState(false);
  const [editing, setEditing] = useState<ResourcePolicy | null>(null);

  const { data: policies = [], isLoading } = useQuery(
    buildPoliciesQuery({
      resource: resourceFilter || undefined,
      tenantId: tenantFilter || undefined,
    })
  );

  const createMutation = useCreatePolicy({
    resource: resourceFilter || undefined,
    tenantId: tenantFilter || undefined,
  });
  const updateMutation = useUpdatePolicy({
    resource: resourceFilter || undefined,
    tenantId: tenantFilter || undefined,
  });
  const deleteMutation = useDeletePolicy({
    resource: resourceFilter || undefined,
    tenantId: tenantFilter || undefined,
  });

  if (isLoading) {
    return <div className="text-center py-8">Đang tải policies...</div>;
  }

  const onCreate = async (input: UpsertPolicyInput) => {
    await createMutation.mutateAsync(input);
    setShowCreate(false);
  };

  const onUpdate = async (id: number, input: Partial<UpsertPolicyInput>) => {
    await updateMutation.mutateAsync({ id, input });
    setEditing(null);
  };

  const onDelete = async (id: number) => {
    if (!confirm("Xóa policy này?")) return;
    await deleteMutation.mutateAsync(id);
  };

  return (
    <div className="space-y-6">
      <div className="bg-white p-4 rounded-lg shadow space-y-4">
        <div className="grid grid-cols-1 md:grid-cols-3 gap-4">
          <div>
            <label className="block text-sm font-medium text-gray-700 mb-1">Resource</label>
            <input
              type="text"
              value={resourceFilter}
              onChange={(e) => setResourceFilter(e.target.value)}
              placeholder="e.g. Story, Lesson, StoryVersion"
              className="w-full px-3 py-2 border border-gray-300 rounded-md focus:outline-none focus:ring-2 focus:ring-blue-500"
            />
          </div>
          <div>
            <label className="block text-sm font-medium text-gray-700 mb-1">Tenant ID</label>
            <input
              type="text"
              value={tenantFilter || ""}
              onChange={(e) => setTenantFilter(e.target.value || null)}
              placeholder="Leave empty for global"
              className="w-full px-3 py-2 border border-gray-300 rounded-md focus:outline-none focus:ring-2 focus:ring-blue-500"
            />
          </div>
          <div className="flex items-end">
            <button
              onClick={() => setShowCreate(true)}
              className="px-4 py-2 bg-blue-600 text-white rounded-md hover:bg-blue-700"
            >
              Tạo Policy
            </button>
          </div>
        </div>
        <div className="text-sm text-gray-600">Tìm thấy {policies.length} policies</div>
      </div>

      <div className="bg-white rounded-lg shadow overflow-hidden">
        <div className="overflow-x-auto">
          <table className="min-w-full divide-y divide-gray-200">
            <thead className="bg-gray-50">
              <tr>
                <th className="px-6 py-3 text-left text-xs font-medium text-gray-500 uppercase tracking-wider">Resource</th>
                <th className="px-6 py-3 text-left text-xs font-medium text-gray-500 uppercase tracking-wider">Action</th>
                <th className="px-6 py-3 text-left text-xs font-medium text-gray-500 uppercase tracking-wider">Effect</th>
                <th className="px-6 py-3 text-left text-xs font-medium text-gray-500 uppercase tracking-wider">Priority</th>
                <th className="px-6 py-3 text-left text-xs font-medium text-gray-500 uppercase tracking-wider">Tenant</th>
                <th className="px-6 py-3 text-left text-xs font-medium text-gray-500 uppercase tracking-wider">Active</th>
                <th className="px-6 py-3 text-left text-xs font-medium text-gray-500 uppercase tracking-wider">Description</th>
                <th className="px-6 py-3 text-right text-xs font-medium text-gray-500 uppercase tracking-wider">Actions</th>
              </tr>
            </thead>
            <tbody className="bg-white divide-y divide-gray-200">
              {policies.map((p) => (
                <tr key={p.id} className="hover:bg-gray-50">
                  <td className="px-6 py-4 text-sm">{p.resource}</td>
                  <td className="px-6 py-4 text-sm">{p.action || "-"}</td>
                  <td className="px-6 py-4 text-sm">
                    <span className={`inline-flex px-2 py-1 text-xs font-semibold rounded-full ${p.effect === "deny" ? "bg-red-100 text-red-800" : "bg-green-100 text-green-800"}`}>
                      {p.effect}
                    </span>
                  </td>
                  <td className="px-6 py-4 text-sm">{p.priority}</td>
                  <td className="px-6 py-4 text-sm">{p.tenantId || "global"}</td>
                  <td className="px-6 py-4 text-sm">{p.isActive ? "Yes" : "No"}</td>
                  <td className="px-6 py-4 text-sm truncate max-w-xs" title={p.description || ""}>{p.description || ""}</td>
                  <td className="px-6 py-4 whitespace-nowrap text-right text-sm space-x-2">
                    <button className="text-blue-600 hover:text-blue-900" onClick={() => setEditing(p)}>Sửa</button>
                    <button className="text-red-600 hover:text-red-900" onClick={() => onDelete(p.id)} disabled={deleteMutation.isPending}>Xóa</button>
                  </td>
                </tr>
              ))}
            </tbody>
          </table>
        </div>
        {policies.length === 0 && (
          <div className="text-center py-8 text-gray-500">Không có policy</div>
        )}
      </div>

      {showCreate && (
        <PolicyModal
          title="Tạo Policy"
          onClose={() => setShowCreate(false)}
          onSubmit={onCreate}
          isLoading={createMutation.isPending}
        />
      )}

      {editing && (
        <PolicyModal
          title="Sửa Policy"
          initial={editing}
          onClose={() => setEditing(null)}
          onSubmit={(input) => onUpdate(editing.id, input)}
          isLoading={updateMutation.isPending}
        />
      )}
    </div>
  );
}

function PolicyModal({
  title,
  initial,
  onClose,
  onSubmit,
  isLoading,
}: {
  title: string;
  initial?: Partial<ResourcePolicy>;
  onClose: () => void;
  onSubmit: (input: UpsertPolicyInput) => void;
  isLoading: boolean;
}) {
  const [form, setForm] = useState<UpsertPolicyInput>({
    resource: initial?.resource || "",
    action: initial?.action || null,
    effect: (initial?.effect as PolicyEffect) || "deny",
    conditions: (initial?.conditions as Record<string, unknown>) || null,
    priority: initial?.priority ?? 100,
    tenantId: (initial?.tenantId as string | null) ?? null,
    isActive: initial?.isActive ?? true,
    description: initial?.description || "",
  });

  const submit = (e: React.FormEvent) => {
    e.preventDefault();
    onSubmit(form);
  };

  return (
    <div className="fixed inset-0 bg-black bg-opacity-50 flex items-center justify-center p-4 z-50">
      <div className="bg-white rounded-lg max-w-2xl w-full max-h-[90vh] overflow-y-auto">
        <div className="p-6 space-y-4">
          <h2 className="text-xl font-bold">{title}</h2>
          <form onSubmit={submit} className="space-y-4">
            <div className="grid grid-cols-2 gap-4">
              <div>
                <label className="block text-sm font-medium text-gray-700 mb-1">Resource *</label>
                <input className="w-full px-3 py-2 border rounded-md" value={form.resource} onChange={(e) => setForm({ ...form, resource: e.target.value })} required />
              </div>
              <div>
                <label className="block text-sm font-medium text-gray-700 mb-1">Action</label>
                <input className="w-full px-3 py-2 border rounded-md" value={form.action || ""} onChange={(e) => setForm({ ...form, action: e.target.value || null })} />
              </div>
            </div>

            <div className="grid grid-cols-2 gap-4">
              <div>
                <label className="block text-sm font-medium text-gray-700 mb-1">Effect *</label>
<<<<<<< HEAD
                <select className="w-full px-3 py-2 border rounded-md" value={form.effect} onChange={(e) => setForm({ ...form, effect: e.target.value as PolicyEffect })}>
=======
                <select
                  className="w-full px-3 py-2 border rounded-md"
                  value={form.effect}
                  onChange={(e) =>
                    setForm({ ...form, effect: e.target.value as PolicyEffect })
                  }
                >
>>>>>>> 4c43a145
                  <option value="allow">allow</option>
                  <option value="deny">deny</option>
                </select>
              </div>
              <div>
                <label className="block text-sm font-medium text-gray-700 mb-1">Priority *</label>
                <input type="number" className="w-full px-3 py-2 border rounded-md" value={form.priority} onChange={(e) => setForm({ ...form, priority: parseInt(e.target.value || "0", 10) || 0 })} />
              </div>
            </div>

            <div>
              <label className="block text-sm font-medium text-gray-700 mb-1">Tenant ID</label>
              <input className="w-full px-3 py-2 border rounded-md" value={form.tenantId || ""} onChange={(e) => setForm({ ...form, tenantId: e.target.value || null })} />
            </div>

            <div>
              <label className="block text-sm font-medium text-gray-700 mb-1">Active</label>
              <select className="w-full px-3 py-2 border rounded-md" value={form.isActive ? "true" : "false"} onChange={(e) => setForm({ ...form, isActive: e.target.value === "true" })}>
                <option value="true">true</option>
                <option value="false">false</option>
              </select>
            </div>

            <div>
              <label className="block text-sm font-medium text-gray-700 mb-1">Description</label>
              <input className="w-full px-3 py-2 border rounded-md" value={form.description || ""} onChange={(e) => setForm({ ...form, description: e.target.value })} />
            </div>

            <div>
              <label className="block text-sm font-medium text-gray-700 mb-1">Conditions (JSON)</label>
              <textarea className="w-full px-3 py-2 border rounded-md" rows={4} value={JSON.stringify(form.conditions ?? {}, null, 2)} onChange={(e) => {
                try {
                  const v = JSON.parse(e.target.value || "{}");
                  setForm({ ...form, conditions: v });
                } catch {
                  // ignore parse error, keep last valid
                }
              }} />
              <p className="text-xs text-gray-500 mt-1">Use placeholders like ${"{ctx.userId}"}, ${"{ctx.tenantId}"}</p>
            </div>

            <div className="flex justify-end space-x-2 pt-2">
              <button type="button" onClick={onClose} className="px-4 py-2 rounded-md border">Hủy</button>
              <button disabled={isLoading} className="px-4 py-2 rounded-md bg-blue-600 text-white">Lưu</button>
            </div>
          </form>
        </div>
      </div>
    </div>
  );
}<|MERGE_RESOLUTION|>--- conflicted
+++ resolved
@@ -208,17 +208,9 @@
             <div className="grid grid-cols-2 gap-4">
               <div>
                 <label className="block text-sm font-medium text-gray-700 mb-1">Effect *</label>
-<<<<<<< HEAD
+
                 <select className="w-full px-3 py-2 border rounded-md" value={form.effect} onChange={(e) => setForm({ ...form, effect: e.target.value as PolicyEffect })}>
-=======
-                <select
-                  className="w-full px-3 py-2 border rounded-md"
-                  value={form.effect}
-                  onChange={(e) =>
-                    setForm({ ...form, effect: e.target.value as PolicyEffect })
-                  }
-                >
->>>>>>> 4c43a145
+
                   <option value="allow">allow</option>
                   <option value="deny">deny</option>
                 </select>
